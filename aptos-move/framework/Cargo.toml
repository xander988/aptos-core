[package]
name = "framework"
version = "0.1.0"
edition = "2021"
authors = ["Aptos Labs <opensource@aptoslabs.com>"]
description = "Aptos stdlib"
repository = "https://github.com/aptos-labs/aptos-core"
homepage = "https://aptoslabs.com"
license = "Apache-2.0"
publish = false

[dependencies]
anyhow = "1.0.57"
bcs = "0.1.3"
better_any = "0.1.1"
clap = "3.1.8"
curve25519-dalek = { version = "3", default-features = false }
include_dir = "0.7.2"
libsecp256k1 = "0.7.0"
log = "0.4.17"
once_cell = "1.10.0"
rayon = "1.5.2"
serde = { version = "1.0.137", default-features = false }
sha2 = "0.9.3"
siphasher = "0.3.10"
smallvec = "1.8.0"
structopt = "0.3.21"
tempfile = "3.3.0"

aptos-crypto = { path = "../../crates/aptos-crypto" }
aptos-sdk-builder = { path = "../aptos-sdk-builder" }
aptos-types = { path = "../../types" }
move-deps = { path = "../move-deps", features = ["address32"] }

[dev-dependencies]
<<<<<<< HEAD
aptos-vm = { path = "../../aptos-move/aptos-vm", features = ["aggregator-extension"] }
=======
aptos-gas = { path = "../../aptos-move/aptos-gas" }
aptos-vm = { path = "../../aptos-move/aptos-vm" }
>>>>>>> 58125560
move-deps = { path = "../move-deps", features = ["table-extension"] }

[features]
default = []
fuzzing = ["aptos-types/fuzzing"]<|MERGE_RESOLUTION|>--- conflicted
+++ resolved
@@ -33,12 +33,8 @@
 move-deps = { path = "../move-deps", features = ["address32"] }
 
 [dev-dependencies]
-<<<<<<< HEAD
+aptos-gas = { path = "../../aptos-move/aptos-gas" }
 aptos-vm = { path = "../../aptos-move/aptos-vm", features = ["aggregator-extension"] }
-=======
-aptos-gas = { path = "../../aptos-move/aptos-gas" }
-aptos-vm = { path = "../../aptos-move/aptos-vm" }
->>>>>>> 58125560
 move-deps = { path = "../move-deps", features = ["table-extension"] }
 
 [features]
